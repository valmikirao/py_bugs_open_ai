--- conflicted
+++ resolved
@@ -5,54 +5,25 @@
 import re
 from dataclasses import dataclass
 from fnmatch import fnmatch
-from functools import lru_cache
 from hashlib import md5
-from typing import Iterable, List, Optional, Any, Tuple, NamedTuple, TypeVar, Type, cast, MutableMapping, Callable
+from typing import Iterable, List, Optional, Any, Tuple, NamedTuple, TypeVar, Type, cast, Callable
 from uuid import uuid4, UUID
 import tiktoken
 import yaml
-from scipy import spatial
+from scipy import spatial  # type: ignore
 
 from py_bugs_open_ai.constants import DEFAULT_MODEL, DEFAULT_IS_BUG_RE, FIND_BUGS_SYSTEM_CONTENT
 from .models.base import CacheProtocol
 from .models.examples import ExamplesFile, Example
 from .models.open_ai import Message, Role
-from .open_ai_client import OpenAiClient, EmbeddingItem
+from .open_ai_client import OpenAiClient
 
 AstT = TypeVar('AstT', bound=ast.AST)
 
 
-def get_files(path: str = '.', include: str = '*.py', exclude: Optional[List[str]] = None) -> Iterable[str]:
-    if exclude is not None:
-        exclude_ = exclude
-    else:
-        exclude_ = []
-
-    def _is_excluded(name: str, is_dir: bool) -> bool:
-        for exclude_pattern in exclude_:
-            if is_dir and exclude_pattern.endswith('/'):
-                exclude_pattern = exclude_pattern[:-1]
-            if fnmatch(name, exclude_pattern):
-                return True
-        return False
-
-    if os.path.isfile(path):
-        if fnmatch(path, include) and not _is_excluded(path, is_dir=False):
-            yield path
-    else:
-        dir = path
-        dirs_to_search: List[str] = []
-        while True:
-            for dir_item in os.listdir(dir):
-                full_item = os.path.join(dir, dir_item)
-                if os.path.isdir(full_item) and not _is_excluded(dir_item, is_dir=True):
-                    dirs_to_search.append(full_item)
-                elif fnmatch(dir_item, include) and not _is_excluded(dir_item, is_dir=False):
-                    yield full_item
-            if dirs_to_search:
-                dir = dirs_to_search.pop()
-            else:
-                break
+def _cosine_wrapper(u: List[float], v: List[float]) -> float:
+    # wrapper to correctly type spatial.distance.cosine()
+    return spatial.distance.cosine(u, v)
 
 
 @dataclass
@@ -313,23 +284,10 @@
 
 
 class BugFinder:
-<<<<<<< HEAD
-    FIND_BUGS_SYSTEM_CONTENT = \
-        'You are a python bug finder.  Given a snippet of python code, you respond "OK" if you detect no bugs in it' \
-        ' and"ERROR: " followed by the error description if you detect an error in it.  Don\'t report import errors' \
-        ' packages.'
-
     def __init__(self, open_ai_client: OpenAiClient, is_bug_re: re.Pattern | None = None,
                  system_content: str = FIND_BUGS_SYSTEM_CONTENT):
         self.open_ai_client = open_ai_client
-        self.is_bug_re = is_bug_re if is_bug_re is not None else re.compile(r'^ERROR\b')
-=======
-    def __init__(self, model: str, api_key: str, cache: CacheProtocol[str, str] | None = None,
-                 is_bug_re: re.Pattern | None = None, system_content: str = FIND_BUGS_SYSTEM_CONTENT):
-        cache_ = cache if cache is not None else {}
-        self.open_ai_client = OpenAiClient(api_key, model=model, cache=cache_)
         self.is_bug_re = is_bug_re if is_bug_re is not None else re.compile(DEFAULT_IS_BUG_RE)
->>>>>>> b9dd5e80
         self.system_content = system_content
 
     def get_query_messages(self, code: str) -> List[Message]:
@@ -347,22 +305,14 @@
 
 
 class QueryConstructor:
-    def __init__(self, open_ai_client: OpenAiClient, examples_file: str, max_tokens_to_send: int, system_content: str,
-                 model: str = DEFAULT_MODEL):
+    def __init__(self, open_ai_client: OpenAiClient, examples: List[Example], max_tokens_to_send: int,
+                 system_content: str = FIND_BUGS_SYSTEM_CONTENT, model: str = DEFAULT_MODEL):
         self.open_ai_client = open_ai_client
         self.max_tokens_to_send = max_tokens_to_send
         self.system_content = system_content
         self.model = model  # for getting token count
         self._token_count_cache: CacheProtocol[str, int] = {}
-        self._embeddings_by_text: CacheProtocol[str, List[float]] = {}
-
-        if os.path.exists(examples_file):
-            with open(examples_file, 'r') as f:
-                examples_obj = yaml.full_load(f)
-            examples_file = ExamplesFile.parse_obj(examples_obj)
-            self.examples = examples_file.examples
-        else:
-            self.examples: List[Example] = []
+        self.examples = examples
 
     def get_token_count(self, code: str, refresh_cache: bool = False) -> int:
         """Return the number of tokens in a string."""
@@ -393,6 +343,7 @@
         token_count = self._get_token_count_sum(starting_messages)
         for example in self.examples:
             token_count += self.get_token_count(example.code)
+            token_count += self.get_token_count(example.response)
             if token_count > self.max_tokens_to_send:
                 filter_examples = True
                 break
@@ -402,7 +353,7 @@
 
     def _add_examples_all(self, query: str) -> List[Message]:
         starting_messages = self._get_starting_messages(query)
-        return_messages = [starting_messages[0]]
+        return_messages = starting_messages[:-1]
         for example in self.examples:
             return_messages.append(Message(
                 role=Role.user,
@@ -410,8 +361,9 @@
             ))
             return_messages.append(Message(
                 role=Role.agent,
-                content=example.code
+                content=example.response
             ))
+        return_messages.append(starting_messages[-1])
         return return_messages
 
     @staticmethod
@@ -422,15 +374,14 @@
 
     def _add_examples_filtered(self, query: str) -> List[Message]:
         starting_messages = self._get_starting_messages(query)
-        if self._embeddings_by_text == {}:
-            texts_iter = itertools.chain((e.code for e in self.examples), starting_messages[-1].content)
-            embeddings = self.open_ai_client.get_embeddings(texts=texts_iter)
-            self._embeddings_by_text = {text: embeddings for text, embeddings in embeddings}
-
-        query_embeddings = self._embeddings_by_text[starting_messages[-1].content]
-
-        def _rank(example: Example):
-            return 1 - spatial.distance.cosine(query_embeddings, self._embeddings_by_text[example.code])
+        texts_iter = itertools.chain((e.code for e in self.examples), [query])
+        embeddings = self.open_ai_client.get_embeddings(texts=texts_iter)  # this should be cached
+        embeddings_by_text = {text: embeddings for text, embeddings in embeddings}
+
+        query_embeddings = embeddings_by_text[query]
+
+        def _rank(example_: Example):
+            return _cosine_wrapper(query_embeddings, embeddings_by_text[example_.code])
         sorted_examples = self._sorted(self.examples, key=_rank)
 
         return_messages = starting_messages
