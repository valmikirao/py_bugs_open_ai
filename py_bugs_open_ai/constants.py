import importlib
import os
import sys
from typing import Final

DEFAULT_MODEL: Final[str] = 'gpt-3.5-turbo'
DEFAULT_MAX_CHUNK_SIZE: Final[int] = 500
OPEN_AI_API_KEY: Final[str] = 'OPEN_AI_API_KEY'
_home = os.environ.get('HOME', os.path.join(os.path.abspath(os.sep), 'etc'))
PYBUGSAI_DIR = os.path.join(_home, '.pybugsai')
DEFAULT_CACHE: Final[str] = os.path.join(PYBUGSAI_DIR, 'cache')
DEFAULT_EXAMPLE_FILE: Final[str] = os.path.join(PYBUGSAI_DIR, 'examples.yml')
DEFAULT_DIE_AFTER: Final[int] = 3
DEFAULT_IS_BUG_RE: Final[str] = r'^ERROR\b'
FIND_BUGS_SYSTEM_CONTENT = \
    'You are a python bug finder.  Given a snippet of python code, you respond "OK" if you detect no bugs in it' \
    ' and"ERROR: " followed by the error description if you detect an error in it.  Don\'t report import errors' \
    ' packages.'
ERROR_OUT: Final[str] = '\033[91merror\033[0m'  # red "error"
WARN_OUT: Final[str] = '\033[93mwarning\033[0m'  # yellow "warning"
OK_OUT: Final[str] = '\033[92mok\033[0m'  # green "ok"
SKIP_OUT: Final[str] = '\033[93mskip\033[0m'  # yellow "skip"
<<<<<<< HEAD
CLI_NAME: Final[str] = 'pybugsai'
EMBEDDINGS_REQUEST_CHUNK_SIZE: Final[int] = 1000
DEFAULT_EMBEDDING_MODEL = 'text-embedding-ada-002'
=======
NOT_IN_DIFF_OUT: Final[str] = '\033[93mnot in diff\033[0m'  # yellow "skip"


def get_root_dir() -> str:
    abs_file = os.path.abspath(__file__)
    dirname = os.path.dirname(abs_file)
    root_dir, _ = os.path.split(dirname)
    return root_dir


ROOT_DIR: Final[str] = get_root_dir()


def get_setup_constants_module():
    setup_constants_path = os.path.join(ROOT_DIR, 'setup_constants.py')
    spec = importlib.util.spec_from_file_location("setup_constants", setup_constants_path)
    module = importlib.util.module_from_spec(spec)
    sys.modules["setup_constants"] = module
    spec.loader.exec_module(module)
    return module


setup_constants = get_setup_constants_module()

SHORT_DESCRIPTION: Final[str] = setup_constants.SHORT_DESCRIPTION
LICENSE: Final[str] = setup_constants.LICENSE
CLI_NAME: Final[str] = setup_constants.CLI_NAME
VERSION: Final[str] = setup_constants.VERSION
AUTHOR: Final[str] = setup_constants.AUTHOR
AUTHOR_EMAIL: Final[str] = setup_constants.AUTHOR_EMAIL
>>>>>>> b9dd5e80
<|MERGE_RESOLUTION|>--- conflicted
+++ resolved
@@ -7,11 +7,11 @@
 DEFAULT_MAX_CHUNK_SIZE: Final[int] = 500
 OPEN_AI_API_KEY: Final[str] = 'OPEN_AI_API_KEY'
 _home = os.environ.get('HOME', os.path.join(os.path.abspath(os.sep), 'etc'))
-PYBUGSAI_DIR = os.path.join(_home, '.pybugsai')
-DEFAULT_CACHE: Final[str] = os.path.join(PYBUGSAI_DIR, 'cache')
-DEFAULT_EXAMPLE_FILE: Final[str] = os.path.join(PYBUGSAI_DIR, 'examples.yml')
+DEFAULT_CACHE: Final[str] = os.path.join(_home, '.pybugsai', 'cache')
+DEFAULT_EXAMPLES_FILE: Final[str] = os.path.join(_home, '.pybugsai', 'examples.yml')
 DEFAULT_DIE_AFTER: Final[int] = 3
 DEFAULT_IS_BUG_RE: Final[str] = r'^ERROR\b'
+DEFAULT_MAX_TOKENS_TO_SEND: Final[int] = 1000
 FIND_BUGS_SYSTEM_CONTENT = \
     'You are a python bug finder.  Given a snippet of python code, you respond "OK" if you detect no bugs in it' \
     ' and"ERROR: " followed by the error description if you detect an error in it.  Don\'t report import errors' \
@@ -20,12 +20,9 @@
 WARN_OUT: Final[str] = '\033[93mwarning\033[0m'  # yellow "warning"
 OK_OUT: Final[str] = '\033[92mok\033[0m'  # green "ok"
 SKIP_OUT: Final[str] = '\033[93mskip\033[0m'  # yellow "skip"
-<<<<<<< HEAD
-CLI_NAME: Final[str] = 'pybugsai'
+NOT_IN_DIFF_OUT: Final[str] = '\033[93mnot in diff\033[0m'  # yellow "skip"
 EMBEDDINGS_REQUEST_CHUNK_SIZE: Final[int] = 1000
-DEFAULT_EMBEDDING_MODEL = 'text-embedding-ada-002'
-=======
-NOT_IN_DIFF_OUT: Final[str] = '\033[93mnot in diff\033[0m'  # yellow "skip"
+DEFAULT_EMBEDDINGS_MODEL = 'text-embedding-ada-002'
 
 
 def get_root_dir() -> str:
@@ -54,5 +51,4 @@
 CLI_NAME: Final[str] = setup_constants.CLI_NAME
 VERSION: Final[str] = setup_constants.VERSION
 AUTHOR: Final[str] = setup_constants.AUTHOR
-AUTHOR_EMAIL: Final[str] = setup_constants.AUTHOR_EMAIL
->>>>>>> b9dd5e80
+AUTHOR_EMAIL: Final[str] = setup_constants.AUTHOR_EMAIL